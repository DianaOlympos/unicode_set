defmodule Unicode.Set do
  @moduledoc File.read!("README.md")
             |> String.split("<!-- MDOC -->")
             |> Enum.at(1)

  import NimbleParsec
  import Unicode.Set.Parser

  alias Unicode.Set.{Operation, Transform, Search}

  defstruct [:set, :parsed, :state]

  @doc """
  Parses a Unicode Set binary into an internal
  AST-like representation

  ## Example

      Unicode.Set.parse("[[:Zs:]]")
      #=> {:ok, #Unicode.Set<[[:Zs:]]>}

  """
  defparsec(
    :parse_one,
    parsec(:one_set)
    |> eos()
  )

  @doc false
  defparsec(
    :parse_many,
    parsec(:one_set)
    |> ignore(optional(whitespace()))
    |> repeat(parsec(:one_set))
    |> eos()
  )

  defparsec(
    :parse_regex,
    repeat(
      parsec(:one_set)
      |> optional(repetition())
      |> ignore(optional(whitespace()))
    )
    |> optional(anchor())
    |> eos()
  )

  @doc false
  @dialyzer {:nowarn_function, one_set: 1}
  defparsec(:one_set, unicode_set())

  def parse(unicode_set) do
    case parse_one(unicode_set) do
      {:ok, parsed, "", _, _, _} ->
        set = [set: unicode_set, parsed: parsed, state: :parsed]
        {:ok, struct(__MODULE__, set)}

      {:error, message, rest, _, _, _} ->
        {:error, parse_error(unicode_set, message, rest)}
    end
  end

  def parse!(unicode_set) do
    case parse(unicode_set) do
      {:ok, result} ->
        result

      {:error, {exception, reason}} ->
        raise exception, reason
    end
  end

  @doc """
  Parses a unicode set and expands the
  set expressions then compacts the
  character ranges.

  """
  def parse_and_reduce(unicode_set) do
    with {:ok, parsed} <- parse(unicode_set) do
      {:ok, Operation.reduce(parsed)}
    end
  end

  @doc """
  Returns a boolean based upon whether `var`
  matches the provided `unicode_set`.

  ## Arguments

  * `var` is any integer variable (since codepoints
    are integers)

  * `unicode_set` is a binary representation of
    a unicode set. An exception will be raised if `unicode_set`
    is not a compile time binary

  ## Returns

  `true` or `false`

  ## Examples

  * `Unicode.Set.match?/2` can be used in as `defguard` argument.
    For example:

      defguard is_lower(codepoint) when Unicode.Set.match?(codepoint, "[[:Lu:]]")

  * Or as a guard clause itself:

      def my_function(<< codepoint :: utf8, _rest :: binary>>)
      #=>    when Unicode.Set.match?(codepoint, "[[:Lu:]]")

  """

  defmacro match?(var, unicode_set) do
    assert_binary_parameter!(unicode_set)

    if __CALLER__.context == :guard do
      parse!(unicode_set)
      |> Operation.reduce()
      |> Operation.traverse(var, &Transform.guard_clause/3)
    else
      search_tree =
        unicode_set
        |> Unicode.Set.parse!
        |> Operation.reduce()
        |> Search.build_search_tree()
        |> Macro.escape

      quote do
        Unicode.Set.Search.member?(unquote(var), unquote(search_tree))
      end
    end
  end

  def to_pattern(unicode_set) when is_binary(unicode_set) do
    with {:ok, parsed} <- parse(unicode_set) do
      parsed
      |> Operation.reduce()
      |> Operation.traverse(&Transform.pattern/3)
    end
  end

  def compile_pattern(unicode_set) when is_binary(unicode_set) do
    with pattern when is_list(pattern) <- to_pattern(unicode_set) do
      :binary.compile_pattern(pattern)
    end
  end

  def to_utf8_char(unicode_set) when is_binary(unicode_set) do
    with {:ok, parsed} <- parse(unicode_set) do
      parsed
      |> Operation.reduce()
      |> Operation.traverse(&Transform.utf8_char/3)
    end
  end

  def to_regex_string(unicode_set) when is_binary(unicode_set) do
    with {:ok, parsed} <- parse(unicode_set) do
      parsed
      |> Operation.reduce()
      |> Operation.traverse(&Transform.regex/3)
<<<<<<< HEAD
      |> extract_string_ranges
      |> expand_string_ranges
=======
      |> extract_and_expand_string_ranges
>>>>>>> a755fe10
      |> form_regex_string
      |> return(:ok)
    end
  end

  def to_regex_string!(unicode_set) when is_binary(unicode_set) do
    case to_regex_string(unicode_set) do
      {:error, {exception, reason}} -> raise exception, reason
      {:ok, regex_string} -> regex_string
    end
  end

  # Separate the string ranges from the character
  # ranges and then expand the string ranges
  defp extract_and_expand_string_ranges(elements) do
    Enum.reduce(elements, {[], []}, fn
      {first, last}, {strings, classes} -> {strings, [{first, last} | classes]}
      string, {strings, classes} -> {[string | strings], classes}
    end)
    |> expand_string_ranges
  end

  @doc false
  def expand_string_ranges({strings, string_ranges}) do
    string_alternates =
      string_ranges
      |> Unicode.Set.Operation.expand_string_ranges
      |> maybe_wrap_list()
      |> Enum.map(&expand_string_range/1)

    {Enum.reverse(strings), string_alternates}
  end

<<<<<<< HEAD
  defp expand_string_range(string_range) when is_list(string_range) do
    Enum.map(string_range, fn {first, first} -> List.to_string(first) end)
  end

=======
>>>>>>> a755fe10
  defp maybe_wrap_list([]), do: []
  defp maybe_wrap_list([head | _rest] = range) when is_list(head), do: range
  defp maybe_wrap_list(range), do: [range]

<<<<<<< HEAD
  # We receive a tuple of two lists:
  # * A list of normal regexable expressions
  # * A list of string ranges that are expanded
=======
  def expand_string_range(string_range) when is_list(string_range) do
    Enum.map(string_range, fn {first, first} -> List.to_string(first) end)
  end

  defp form_regex_string({["^" | strings], []}) do
    "[^" <> Enum.join(strings) <> "]"
  end
>>>>>>> a755fe10

  defp form_regex_string({strings, []}) do
    "[" <> Enum.join(strings) <> "]"
  end

  defp form_regex_string({[], string_ranges}) do
    "(" <> Enum.join(string_ranges, "|") <> ")"
  end

  defp form_regex_string({strings, string_ranges}) do
    "([" <> Enum.join(strings) <> "]|" <> Enum.join(string_ranges, "|") <> ")"
  end

  defp assert_binary_parameter!(unicode_set) do
    unless is_binary(unicode_set) do
      raise ArgumentError,
            "unicode_set must be a compile-time binary. Found #{inspect(unicode_set)}"
    end
  end

  defp parse_error(unicode_set, message, "") do
    {Unicode.Set.ParseError,
      "Unable to parse #{inspect unicode_set}. " <>
      "#{message}."
    }
  end

  defp parse_error(unicode_set, message, rest) do
    {Unicode.Set.ParseError,
      "Unable to parse #{inspect unicode_set}. " <>
      "#{message}. Detected at #{inspect rest}."
    }
  end

  defp return(term, atom) do
    {atom, term}
  end
end<|MERGE_RESOLUTION|>--- conflicted
+++ resolved
@@ -162,12 +162,8 @@
       parsed
       |> Operation.reduce()
       |> Operation.traverse(&Transform.regex/3)
-<<<<<<< HEAD
       |> extract_string_ranges
       |> expand_string_ranges
-=======
-      |> extract_and_expand_string_ranges
->>>>>>> a755fe10
       |> form_regex_string
       |> return(:ok)
     end
@@ -182,12 +178,11 @@
 
   # Separate the string ranges from the character
   # ranges and then expand the string ranges
-  defp extract_and_expand_string_ranges(elements) do
+  defp extract_string_ranges(elements) do
     Enum.reduce(elements, {[], []}, fn
       {first, last}, {strings, classes} -> {strings, [{first, last} | classes]}
       string, {strings, classes} -> {[string | strings], classes}
     end)
-    |> expand_string_ranges
   end
 
   @doc false
@@ -201,30 +196,21 @@
     {Enum.reverse(strings), string_alternates}
   end
 
-<<<<<<< HEAD
   defp expand_string_range(string_range) when is_list(string_range) do
     Enum.map(string_range, fn {first, first} -> List.to_string(first) end)
   end
 
-=======
->>>>>>> a755fe10
   defp maybe_wrap_list([]), do: []
   defp maybe_wrap_list([head | _rest] = range) when is_list(head), do: range
   defp maybe_wrap_list(range), do: [range]
 
-<<<<<<< HEAD
   # We receive a tuple of two lists:
   # * A list of normal regexable expressions
   # * A list of string ranges that are expanded
-=======
-  def expand_string_range(string_range) when is_list(string_range) do
-    Enum.map(string_range, fn {first, first} -> List.to_string(first) end)
-  end
 
   defp form_regex_string({["^" | strings], []}) do
     "[^" <> Enum.join(strings) <> "]"
   end
->>>>>>> a755fe10
 
   defp form_regex_string({strings, []}) do
     "[" <> Enum.join(strings) <> "]"
